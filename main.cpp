--- conflicted
+++ resolved
@@ -4,13 +4,8 @@
 #include <stdio.h>
 #include <time.h>
 
-<<<<<<< HEAD
-using namespace neural; // Neural network namespace
-using namespace tensor; // Tensor namespace
-=======
 using namespace neural;
 using namespace tensor;
->>>>>>> 9444b2cb
 
 int main() {
 
@@ -29,11 +24,7 @@
             network::shape(2, new SIGMOID())  // Output layer with 2 neurons
         );
 
-<<<<<<< HEAD
-        // Create an input matrix with 3 features and 1 sample
-=======
         // Create input matrix: 3 features x 1 sample
->>>>>>> 9444b2cb
         matrix<float> input(net[0].neurons.size(0), 1);
         printf("Input: [ ");
         for (auto i = 0; i < input.size(0); i++) {
@@ -43,27 +34,16 @@
         }
         printf("]\n");
 
-<<<<<<< HEAD
-        // Create a target matrix for training
-=======
         // Create target matrix: 2 outputs x 1 sample
->>>>>>> 9444b2cb
         matrix<float> target(net[net.depth() - 1].neurons.size(0), 1);
         printf("Target: [ ");
         for (auto i = 0; i < target.size(0); i++) {
 
-<<<<<<< HEAD
-            target(i, 0) = static_cast<float>(rand()) / RAND_MAX; // Random target between 0 and 1
-=======
             target(i, 0) = static_cast<float>(rand()) / RAND_MAX;
->>>>>>> 9444b2cb
             printf("%.2f ", target(i, 0));
         }
         printf("]\n");
 
-<<<<<<< HEAD
-        auto output = train(net, input, target, new MSE(), num_epochs, max_error, 0.05f);
-=======
         // Train the network
         auto trained_net = train(net, input, target, new MAE(), num_epochs, 0.01f);
         auto output = trained_net.forward(input);
@@ -156,7 +136,6 @@
             network::shape(4, new SIGMOID()), // Hidden layer with 4 neurons
             network::shape(1, new SIGMOID())  // 1 output
         );
->>>>>>> 9444b2cb
 
         // XOR training data: 2 features x 4 samples
         matrix<float> xor_input(xor_net[0].neurons.size(0), 4);
